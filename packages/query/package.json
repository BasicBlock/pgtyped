{
  "name": "@pgtyped/query",
  "version": "0.4.5",
  "main": "lib/index.js",
  "types": "lib/index.d.ts",
  "license": "MIT",
  "publishConfig": {
    "access": "public"
  },
  "scripts": {
    "test": "jest",
    "build": "tsc --declaration",
    "check": "tsc --noEmit",
    "watch": "tsc --declaration --watch --preserveWatchOutput",
    "parsegen": "antlr4ts -visitor -Xexact-output-dir -o src/loader/sql/parser src/loader/sql/grammar/*.g4"
  },
  "jest": {
    "roots": [
      "src"
    ],
    "transform": {
      "^.+\\.tsx?$": "ts-jest"
    }
  },
  "dependencies": {
    "antlr4ts": "^0.5.0-alpha.3",
    "@pgtyped/wire": "^0.4.5",
    "@types/debug": "^4.1.4",
    "debug": "^4.1.1"
  },
  "devDependencies": {
<<<<<<< HEAD
    "antlr4ts-cli": "^0.5.0-alpha.3"
=======
    "antlr4ts-cli": "0.5.0-alpha.3"
>>>>>>> d67064e4
  }
}<|MERGE_RESOLUTION|>--- conflicted
+++ resolved
@@ -29,10 +29,6 @@
     "debug": "^4.1.1"
   },
   "devDependencies": {
-<<<<<<< HEAD
-    "antlr4ts-cli": "^0.5.0-alpha.3"
-=======
     "antlr4ts-cli": "0.5.0-alpha.3"
->>>>>>> d67064e4
   }
 }